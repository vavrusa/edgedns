--- conflicted
+++ resolved
@@ -40,20 +40,11 @@
         let mut buffer = vec![];
         let encoder = TextEncoder::new();
         encoder.encode(&metric_families, &mut buffer).unwrap();
-<<<<<<< HEAD
-        res.headers_mut().set(ContentType(
-            encoder
-                .format_type()
-                .parse::<Mime>()
-                .unwrap(),
-        ));
-        res.send(&buffer).unwrap();
-=======
         future::ok(
             Response::new()
                 .with_header(ContentLength(buffer.len() as u64))
                 .with_header(ContentType(encoder.format_type().parse::<Mime>().unwrap()))
-                .with_body(buffer)
+                .with_body(buffer),
         )
     }
 }
@@ -61,12 +52,12 @@
 impl WebService {
     fn new(edgedns_context: &EdgeDNSContext) -> WebService {
         WebService { varz: edgedns_context.varz.clone() }
->>>>>>> 69e7abc8
     }
 
-    pub fn spawn(edgedns_context: &EdgeDNSContext,
-                 service_ready_tx: mpsc::SyncSender<u8>)
-                 -> io::Result<thread::JoinHandle<()>> {
+    pub fn spawn(
+        edgedns_context: &EdgeDNSContext,
+        service_ready_tx: mpsc::SyncSender<u8>,
+    ) -> io::Result<thread::JoinHandle<()>> {
         let listen_addr = edgedns_context
             .config
             .webservice_listen_addr
@@ -75,17 +66,15 @@
         let web_service = WebService::new(edgedns_context);
         let webservice_th = thread::Builder::new()
             .name("webservice".to_string())
-            .spawn(
-                move || {
-                    let server = Http::new()
-                        .keep_alive(false)
-                        .bind(&listen_addr, move || Ok(web_service.clone()))
-                        .expect("Unable to spawn the webservice");
-                    service_ready_tx.send(2).unwrap();
-                    info!("Webservice started on {}", listen_addr);
-                    server.run().expect("Unable to start the webservice");
-                }
-            )
+            .spawn(move || {
+                let server = Http::new()
+                    .keep_alive(false)
+                    .bind(&listen_addr, move || Ok(web_service.clone()))
+                    .expect("Unable to spawn the webservice");
+                service_ready_tx.send(2).unwrap();
+                info!("Webservice started on {}", listen_addr);
+                server.run().expect("Unable to start the webservice");
+            })
             .unwrap();
         Ok(webservice_th)
     }
